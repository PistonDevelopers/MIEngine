﻿<?xml version="1.0" encoding="utf-8"?>
<Project ToolsVersion="12.0" DefaultTargets="Build" xmlns="http://schemas.microsoft.com/developer/msbuild/2003">
  <Import Project="..\..\build\miengine.settings.targets" />
  <PropertyGroup>
    <Configuration Condition=" '$(Configuration)' == '' ">Debug</Configuration>
    <Platform Condition=" '$(Platform)' == '' ">AnyCPU</Platform>
    <ProductVersion>9.0.21022</ProductVersion>
    <SchemaVersion>2.0</SchemaVersion>
    <ProjectGuid>{12CC862D-95B7-4224-8E16-B928C6333677}</ProjectGuid>
    <OutputType>Library</OutputType>
    <AppDesignerFolder>Properties</AppDesignerFolder>
    <RootNamespace>MICore</RootNamespace>
    <AssemblyName>PistonDevelopers.MICore</AssemblyName>
    <TargetFrameworkVersion>v4.5</TargetFrameworkVersion>
    <FileAlignment>512</FileAlignment>
    <TargetFrameworkProfile />
  </PropertyGroup>
  <PropertyGroup Condition=" '$(Configuration)|$(Platform)' == 'Debug|AnyCPU' ">
    <DebugSymbols>true</DebugSymbols>
    <DebugType>full</DebugType>
    <Optimize>false</Optimize>
    <OutputPath>bin\Debug\</OutputPath>
    <DefineConstants>DEBUG;TRACE</DefineConstants>
    <ErrorReport>prompt</ErrorReport>
    <WarningLevel>4</WarningLevel>
    <Prefer32Bit>false</Prefer32Bit>
    <RunCodeAnalysis>true</RunCodeAnalysis>
    <CodeAnalysisRuleSet>..\IDECodeAnalysis.ruleset</CodeAnalysisRuleSet>
  </PropertyGroup>
  <PropertyGroup Condition=" '$(Configuration)|$(Platform)' == 'Release|AnyCPU' ">
    <DebugType>pdbonly</DebugType>
    <Optimize>true</Optimize>
    <OutputPath>bin\Release\</OutputPath>
    <DefineConstants>TRACE</DefineConstants>
    <ErrorReport>prompt</ErrorReport>
    <WarningLevel>4</WarningLevel>
    <Prefer32Bit>false</Prefer32Bit>
  </PropertyGroup>
  <PropertyGroup Condition="'$(Configuration)|$(Platform)' == 'Debug.Lab|AnyCPU'">
    <DebugSymbols>true</DebugSymbols>
    <OutputPath>bin\Debug.Lab\</OutputPath>
    <DefineConstants>DEBUG;TRACE</DefineConstants>
    <DebugType>full</DebugType>
    <PlatformTarget>AnyCPU</PlatformTarget>
    <ErrorReport>prompt</ErrorReport>
    <CodeAnalysisRuleSet>MinimumRecommendedRules.ruleset</CodeAnalysisRuleSet>
  </PropertyGroup>
  <PropertyGroup Condition="'$(Configuration)|$(Platform)' == 'Release.Lab|AnyCPU'">
    <OutputPath>bin\Release.Lab\</OutputPath>
    <DefineConstants>TRACE</DefineConstants>
    <Optimize>true</Optimize>
    <DebugType>pdbonly</DebugType>
    <PlatformTarget>AnyCPU</PlatformTarget>
    <ErrorReport>prompt</ErrorReport>
    <CodeAnalysisRuleSet>MinimumRecommendedRules.ruleset</CodeAnalysisRuleSet>
  </PropertyGroup>
  <ItemGroup>
    <Reference Include="envdte, Version=8.0.0.0, Culture=neutral, PublicKeyToken=b03f5f7f11d50a3a">
      <EmbedInteropTypes>False</EmbedInteropTypes>
      <HintPath>..\packages\VSSDK.DTE.7.0.4\lib\net20\envdte.dll</HintPath>
      <Private>False</Private>
    </Reference>
    <Reference Include="Microsoft.VisualStudio.OLE.Interop, Version=7.1.40304.0, Culture=neutral, PublicKeyToken=b03f5f7f11d50a3a">
      <HintPath>..\packages\VSSDK.OLE.Interop.7.0.4\lib\net20\Microsoft.VisualStudio.OLE.Interop.dll</HintPath>
      <Private>False</Private>
    </Reference>
    <Reference Include="Microsoft.VisualStudio.Shell, Culture=neutral, PublicKeyToken=b03f5f7f11d50a3a, processorArchitecture=MSIL">
      <HintPath>..\packages\VSSDK.Shell.8.8.0.4\lib\net20\Microsoft.VisualStudio.Shell.dll</HintPath>
      <Private>False</Private>
    </Reference>
    <Reference Include="Microsoft.VisualStudio.Shell.Interop, Version=7.1.40304.0, Culture=neutral, PublicKeyToken=b03f5f7f11d50a3a">
      <HintPath>..\packages\VSSDK.Shell.Interop.7.0.4\lib\net20\Microsoft.VisualStudio.Shell.Interop.dll</HintPath>
      <Private>False</Private>
    </Reference>
    <Reference Include="Microsoft.VisualStudio.Shell.Interop.10.0, Version=10.0.0.0, Culture=neutral, PublicKeyToken=b03f5f7f11d50a3a, processorArchitecture=MSIL">
      <EmbedInteropTypes>False</EmbedInteropTypes>
      <HintPath>..\packages\VSSDK.Shell.Interop.10.10.0.4\lib\net20\Microsoft.VisualStudio.Shell.Interop.10.0.dll</HintPath>
      <Private>False</Private>
    </Reference>
    <Reference Include="Microsoft.VisualStudio.Shell.Interop.8.0, Version=8.0.0.0, Culture=neutral, PublicKeyToken=b03f5f7f11d50a3a">
      <HintPath>..\packages\VSSDK.Shell.Interop.8.8.0.4\lib\net20\Microsoft.VisualStudio.Shell.Interop.8.0.dll</HintPath>
      <Private>False</Private>
    </Reference>
    <Reference Include="Microsoft.VisualStudio.Shell.Interop.9.0, Version=9.0.0.0, Culture=neutral, PublicKeyToken=b03f5f7f11d50a3a">
      <HintPath>..\packages\VSSDK.Shell.Interop.9.9.0.4\lib\net20\Microsoft.VisualStudio.Shell.Interop.9.0.dll</HintPath>
      <Private>False</Private>
    </Reference>
    <Reference Include="Microsoft.VisualStudio.TextManager.Interop, Version=7.1.40304.0, Culture=neutral, PublicKeyToken=b03f5f7f11d50a3a">
      <HintPath>..\packages\VSSDK.TextManager.Interop.7.0.4\lib\net20\Microsoft.VisualStudio.TextManager.Interop.dll</HintPath>
      <Private>False</Private>
    </Reference>
    <Reference Include="Microsoft.VisualStudio.TextManager.Interop.8.0, Version=8.0.0.0, Culture=neutral, PublicKeyToken=b03f5f7f11d50a3a">
      <HintPath>..\packages\VSSDK.TextManager.Interop.8.8.0.4\lib\net20\Microsoft.VisualStudio.TextManager.Interop.8.0.dll</HintPath>
      <Private>False</Private>
    </Reference>
    <Reference Include="stdole, Version=7.0.3300.0, Culture=neutral, PublicKeyToken=b03f5f7f11d50a3a">
      <EmbedInteropTypes>False</EmbedInteropTypes>
      <HintPath>..\packages\VSSDK.DTE.7.0.4\lib\net20\stdole.dll</HintPath>
      <Private>False</Private>
    </Reference>
<<<<<<< HEAD
=======
    <Reference Include="Microsoft.VisualStudio.Shell.Interop.8.0, Version=8.0.0.0, Culture=neutral, PublicKeyToken=b03f5f7f11d50a3a" />
    <Reference Include="Microsoft.VisualStudio.Shell.Interop.9.0, Version=9.0.0.0, Culture=neutral, PublicKeyToken=b03f5f7f11d50a3a">
      <Private>False</Private>
    </Reference>
>>>>>>> 75343335
    <Reference Include="System" />
    <Reference Include="System.Design" />
    <Reference Include="System.Drawing" />
    <Reference Include="System.Windows.Forms" />
    <Reference Include="System.XML" />
  </ItemGroup>
  <ItemGroup>
    <Compile Include="InvalidLaunchOptionsException.cs" />
    <Compile Include="LaunchCommand.cs" />
    <Compile Include="CommandLock.cs" />
    <Compile Include="Debugger.cs" />
    <Compile Include="MIException.cs" />
    <Compile Include="MICoreResources.Designer.cs">
      <AutoGen>True</AutoGen>
      <DesignTime>True</DesignTime>
      <DependentUpon>MICoreResources.resx</DependentUpon>
    </Compile>
    <Compile Include="Transports\ITransport.cs" />
    <Compile Include="LaunchOptions.cs" />
    <Compile Include="Transports\LocalTransport.cs" />
    <Compile Include="Logger.cs" />
    <Compile Include="MICommandFactory.cs" />
    <Compile Include="Transports\MockTransport.cs" />
    <Compile Include="Transports\PipeTransport.cs" />
    <Compile Include="MIResults.cs" />
    <Compile Include="Properties\AssemblyInfo.cs" />
    <Compile Include="Transports\SerialTransport.cs" />
    <Compile Include="Transports\StreamTransport.cs" />
    <Compile Include="Transports\TcpTransport.cs" />
    <Compile Include="VSLoader.cs" />
    <Compile Include="VsWaitLoop.cs" />
    <Compile Include="WaitLoop.cs" />
  </ItemGroup>
  <ItemGroup>
    <EmbeddedResource Include="MICoreResources.resx">
      <Generator>PublicResXFileCodeGenerator</Generator>
      <LastGenOutput>MICoreResources.Designer.cs</LastGenOutput>
      <SubType>Designer</SubType>
    </EmbeddedResource>
  </ItemGroup>
  <ItemGroup>
    <Content Include="ExampleLaunchOptions.xml">
      <SubType>Designer</SubType>
    </Content>
  </ItemGroup>
  <ItemGroup>
    <None Include="LaunchOptions.xsd">
      <SubType>Designer</SubType>
    </None>
    <Compile Include="LaunchOptions.xsd.types.desginer.cs">
      <AutoGen>True</AutoGen>
      <DependentUpon>LaunchOptions.xsd</DependentUpon>
    </Compile>
    <Compile Include="LaunchOptions.xsd.serializer.designer.cs">
      <AutoGen>True</AutoGen>
      <DependentUpon>LaunchOptions.xsd</DependentUpon>
    </Compile>
    <None Include="packages.config" />
    <None Include="SetMIDebugLogging.cmd" />
    <None Include="ValidateDesignerFile.cmd" />
    <None Include="ValidateSerializer.cmd" />
  </ItemGroup>
  <!-- Genereate all necessary assemblies as part of MICore. Since everything depends on this, it guarantees they'll be there -->
  <!-- TODO: Figure out something better than this, since the assemblies generated aren't dependencies of MICore -->
  <ItemGroup>
    <GenerateAssembly Include="$(ILDir)*.il">
      <Visible>false</Visible>
    </GenerateAssembly>
  </ItemGroup>
  <ItemGroup>
    <GlassDirCopy Include="$(OutDir)$(AssemblyName)$(TargetExt)" />
  </ItemGroup>
  <Import Project="$(MSBuildToolsPath)\Microsoft.CSharp.targets" />
  <Import Project="..\..\build\miengine.targets" />
  <!--This is a target file used to generate + validate LaunchOptions.xsd.*.cs. The way this works is that we have a baseline
  file checked in. This target will create a new one, and if it is different from the baseline, it will update the baseline.
  NOTE: We skip this step for the lab configuration to ensure that in the lab we build exsactly what is checked in.-->
  <Target Name="BeforeBuild" Inputs="LaunchOptions.xsd;ValidateDesignerFile.cmd;ValidateSerializer.cmd" Outputs="$(IntermediateOutputPath)LaunchOptions.xsd.types.desginer-candidate.cs;$(IntermediateOutputPath)\ValidateSerializer\generated-serializer.cs" Condition="'$(Configuration)' != 'Debug.Lab' And '$(Configuration)' != 'Release.Lab'">
    <!--First validate the tools we need are where we expect-->
    <Error Condition="'$(TargetFrameworkSDKToolsDirectory)'==''" Text="TargetFrameworkSDKToolsDirectory msbuild property is undefined." />
    <Error Condition="'$(MSBuildBinPath)'==''" Text="MSBuildBinPath msbuild property is undefined" />
    <Error Condition="!Exists('$(TargetFrameworkSDKToolsDirectory)xsd.exe')" Text="xsd.exe does not exist in the TargetFrameworkSDKToolsDirectory ($(TargetFrameworkSDKToolsDirectory)xsd.exe)." />
    <Error Condition="!Exists('$(TargetFrameworkSDKToolsDirectory)sgen.exe')" Text="sgen.exe does not exist in the TargetFrameworkSDKToolsDirectory ($(TargetFrameworkSDKToolsDirectory)xsd.exe)." />
    <Error Condition="!Exists('$(MSBuildBinPath)\csc.exe')" Text="csc.exe does not exist in MSBuildBinPath ($(MSBuildBinPath))" />
    <!--Convert the .xsd -> types -->
    <MakeDir Condition="!Exists('$(IntermediateOutputPath)')" Directories="$(IntermediateOutputPath)" />
    <Exec Command="&quot;$(TargetFrameworkSDKToolsDirectory)xsd.exe&quot; &quot;LaunchOptions.xsd&quot; /classes /fields /namespace:$(RootNamespace).Xml.LaunchOptions /out:&quot;$(IntermediateOutputPath).&quot;" />
    <!--Rename the file generated by xsd.exe to avoid confusion with our file called 'LaunchOptions.cs'-->
    <Move SourceFiles="$(IntermediateOutputPath)LaunchOptions.cs" DestinationFiles="$(IntermediateOutputPath)LaunchOptions.xsd.types.desginer-candidate.cs" />
    <!--Update the checked in types designer file if it is out of date-->
    <Exec Command="ValidateDesignerFile.cmd LaunchOptions.xsd.types.desginer.cs $(IntermediateOutputPath)LaunchOptions.xsd.types.desginer-candidate.cs &quot;$(IntermediateOutputPath)&quot;" />
    <!--Compile the types file into an assembly that we can use as input to sgen-->
    <Exec Command="&quot;$(MSBuildBinPath)\csc.exe&quot; /out:$(IntermediateOutputPath)\LaunchOptions.xsd.types.dll /target:library $(IntermediateOutputPath)LaunchOptions.xsd.types.desginer-candidate.cs /noconfig /r:$(MSBuildFrameworkToolsPath)\System.dll /r:$(MSBuildFrameworkToolsPath)\System.XML.dll" />
    <!--Run sgen and update our designer file for the serialization-->
    <Exec Command="ValidateSerializer.cmd $(IntermediateOutputPath)\LaunchOptions.xsd.types.dll LaunchOptions.xsd.serializer.designer.cs &quot;$(IntermediateOutputPath)&quot; &quot;$(TargetFrameworkSDKToolsDirectory)sgen.exe&quot;" />
  </Target>
  <!-- To modify your build process, add your task inside one of the targets below and uncomment it. 
       Other similar extension points exist, see Microsoft.Common.targets.
  <Target Name="AfterBuild">
  </Target>
  -->
</Project><|MERGE_RESOLUTION|>--- conflicted
+++ resolved
@@ -98,13 +98,6 @@
       <HintPath>..\packages\VSSDK.DTE.7.0.4\lib\net20\stdole.dll</HintPath>
       <Private>False</Private>
     </Reference>
-<<<<<<< HEAD
-=======
-    <Reference Include="Microsoft.VisualStudio.Shell.Interop.8.0, Version=8.0.0.0, Culture=neutral, PublicKeyToken=b03f5f7f11d50a3a" />
-    <Reference Include="Microsoft.VisualStudio.Shell.Interop.9.0, Version=9.0.0.0, Culture=neutral, PublicKeyToken=b03f5f7f11d50a3a">
-      <Private>False</Private>
-    </Reference>
->>>>>>> 75343335
     <Reference Include="System" />
     <Reference Include="System.Design" />
     <Reference Include="System.Drawing" />
@@ -112,7 +105,6 @@
     <Reference Include="System.XML" />
   </ItemGroup>
   <ItemGroup>
-    <Compile Include="InvalidLaunchOptionsException.cs" />
     <Compile Include="LaunchCommand.cs" />
     <Compile Include="CommandLock.cs" />
     <Compile Include="Debugger.cs" />
@@ -137,6 +129,7 @@
     <Compile Include="VSLoader.cs" />
     <Compile Include="VsWaitLoop.cs" />
     <Compile Include="WaitLoop.cs" />
+    <Compile Include="InvalidLaunchOptionsException.cs" />
   </ItemGroup>
   <ItemGroup>
     <EmbeddedResource Include="MICoreResources.resx">
